--- conflicted
+++ resolved
@@ -204,8 +204,23 @@
         Args:
             workspace_id (str): workspace identifier
         """
-<<<<<<< HEAD
-        chat_history_request = ChatHistoryRequest(reset=True)
+        chat_history_request = ChatHistoryRequest(
+            reset=True,
+        )
+        self._actions_api.ai_chat_history(workspace_id, chat_history_request, _check_return_type=False)
+
+    def ai_chat_history_user_feedback(
+        self, workspace_id: str, chat_history_interaction_id: int = 0, user_feedback: str = "POSITIVE"
+    ) -> None:
+        """
+        Reset chat history with AI in GoodData workspace.
+
+        Args:
+            workspace_id: workspace identifier
+        """
+        chat_history_request = ChatHistoryRequest(
+            chat_history_interaction_id=chat_history_interaction_id, user_feedback=user_feedback
+        )
         self._actions_api.ai_chat_history(workspace_id, chat_history_request, _check_return_type=False)
 
     def set_ai_chat_history_feedback(
@@ -340,24 +355,4 @@
         Returns:
             None
         """
-        self._actions_api.metadata_sync(workspace_id, async_req=async_req, _check_return_type=False)
-=======
-        chat_history_request = ChatHistoryRequest(
-            reset=True,
-        )
-        self._actions_api.ai_chat_history(workspace_id, chat_history_request, _check_return_type=False)
-
-    def ai_chat_history_user_feedback(
-        self, workspace_id: str, chat_history_interaction_id: int = 0, user_feedback: str = "POSITIVE"
-    ) -> None:
-        """
-        Reset chat history with AI in GoodData workspace.
-
-        Args:
-            workspace_id: workspace identifier
-        """
-        chat_history_request = ChatHistoryRequest(
-            chat_history_interaction_id=chat_history_interaction_id, user_feedback=user_feedback
-        )
-        self._actions_api.ai_chat_history(workspace_id, chat_history_request, _check_return_type=False)
->>>>>>> c5a2d1af
+        self._actions_api.metadata_sync(workspace_id, async_req=async_req, _check_return_type=False)